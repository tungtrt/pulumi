--- conflicted
+++ resolved
@@ -2,10 +2,9 @@
 
 ### Improvements
 
-<<<<<<< HEAD
 - Signature of `Pulumi.all` has been made more accurate.  Calling `.all` on `Output`s that may
   be `undefined` will properly encode and pass along that `undefined` information.
-=======
+
 - Show `brew upgrade pulumi` as the upgrade message when the currently running `pulumi` executable
   is running on macOS from the brew install directory.
 
@@ -87,7 +86,6 @@
 ### Improvements
 
 - Fix deadlock with resource dependencies (https://github.com/pulumi/pulumi/issues/2470)
->>>>>>> 82c4df84
 
 ## 0.16.15 (Released February 22nd, 2019)
 
